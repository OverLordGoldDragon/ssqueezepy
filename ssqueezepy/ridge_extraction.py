--- conflicted
+++ resolved
@@ -1,9 +1,7 @@
 # -*- coding: utf-8 -*-
 """Authors: David Bondesson, OverLordGoldDragon
-<<<<<<< HEAD
 
-=======
->>>>>>> b23f1289
+
 Ridge extraction from time-frequency representations (STFT, CWT, synchrosqueezed).
 """
 import numpy as np
@@ -16,13 +14,9 @@
                    get_params=False):
     """Tracks time-frequency ridges by performing forward-backward ridge tracking
     algorithm, based on ref [1] (a version of Eq. III.4).
-<<<<<<< HEAD
 
     Also see: https://www.mathworks.com/help/signal/ref/tfridge.html
 
-=======
-    Also see: https://www.mathworks.com/help/signal/ref/tfridge.html
->>>>>>> b23f1289
     # Arguments:
         Tf: np.ndarray
             Complex time-frequency representation.
@@ -33,10 +27,7 @@
             in frequency. Trialworthy values: 0.5, 2, 5, 20, 40. Higher reduces
             odds of a ridge derailing to noise, but makes harder to track fast
             frequency changes.
-<<<<<<< HEAD
 
-=======
->>>>>>> b23f1289
         n_ridges: int
             Number of ridges to be calculated.
         bw: int
@@ -77,6 +68,7 @@
         """Penalty matrix describes all potential penalties of  jumping from
         current frequency (first axis) to one or several new frequencies (second
         axis)
+        
         `scales`: frequency scale vector from time-freq transform
         `penalty`: user-set penalty for freqency jumps (standard = 1.0)
         """
@@ -88,6 +80,7 @@
     def fw_bw_ridge_tracking(energy_to_track, penalty_matrix):
         """Calculates acummulated penalty in forward (t=end...0) followed by
         backward (t=end...0) direction
+        
         `energy`: squared abs time-frequency transform
         `penalty_matrix`: pre calculated penalty for all potential jumps between
                           two frequencies
@@ -135,17 +128,11 @@
 
 def _accumulated_penalty_energy_fw(energy_to_track, penalty_matrix):
     """Calculates acummulated penalty in forward direction (t=0...end).
-<<<<<<< HEAD
 
     `energy_to_track`: squared abs time-frequency transform
     `penalty_matrix`: pre-calculated penalty for all potential jumps between
                       two frequencies
 
-=======
-    `energy_to_track`: squared abs time-frequency transform
-    `penalty_matrix`: pre-calculated penalty for all potential jumps between
-                      two frequencies
->>>>>>> b23f1289
     # Returns:
         `penalized_energy`: new energy with added forward penalty
         `ridge_idxs`: calculated initial ridge with only forward penalty
@@ -171,18 +158,12 @@
 def _accumulated_penalty_energy_bw(energy_to_track, penalty_matrix,
                                    penalized_energy_fw, ridge_idxs_fw):
     """Calculates acummulated penalty in backward direction (t=end...0)
-<<<<<<< HEAD
 
-=======
->>>>>>> b23f1289
     `energy_to_track`: squared abs time-frequency transform
     `penalty_matrix`: pre calculated penalty for all potential jumps between
                       two frequencies
     `ridge_idxs_fw`: calculated forward ridge
-<<<<<<< HEAD
 
-=======
->>>>>>> b23f1289
     Returns: `ridge_idxs_fw`: new ridge with added backward penalty, int array
     """
     pen_e = penalized_energy_fw
@@ -203,4 +184,5 @@
 
             if abs(val - (pen_e[idx_freq, idx_time] + new_penalty)) < EPS:
                 ridge_idxs_fw[idx_time] = idx_freq
-    return ridge_idxs_fw+
+    return ridge_idxs_fw
